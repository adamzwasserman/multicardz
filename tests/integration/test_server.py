--- conflicted
+++ resolved
@@ -10,11 +10,7 @@
 
 if __name__ == "__main__":
     app = create_app()
-<<<<<<< HEAD
-    print("🚀 Starting MultiCardz™ Test Server")
-=======
     print("🚀 Starting multicardz™ Test Server")
->>>>>>> a404aebc
     print("📍 Open http://localhost:8011 to test the drag-drop system")
     print("📍 API health check: http://localhost:8011/api/v2/health")
     print("📍 Press Ctrl+C to stop")
