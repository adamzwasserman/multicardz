--- conflicted
+++ resolved
@@ -11,14 +11,6 @@
 from fastapi.responses import HTMLResponse
 from fastapi.staticfiles import StaticFiles
 from fastapi.templating import Jinja2Templates
-<<<<<<< HEAD
-from fastapi.responses import HTMLResponse
-from starlette.middleware.base import BaseHTTPMiddleware
-from starlette.responses import Response
-import logging
-import time
-=======
->>>>>>> a404aebc
 
 # Import routers
 from .routes.cards_api import router as cards_router
@@ -27,33 +19,6 @@
 # Configure logging
 logging.basicConfig(level=logging.INFO)
 logger = logging.getLogger(__name__)
-
-
-class ServerTimingMiddleware(BaseHTTPMiddleware):
-    """Add Server-Timing headers to track backend response time."""
-
-    async def dispatch(self, request: Request, call_next):
-        start_time = time.perf_counter()
-
-        response = await call_next(request)
-
-        process_time = time.perf_counter() - start_time
-        process_time_ms = process_time * 1000
-
-        # Add detailed Server-Timing headers
-        timing_entries = [
-            f"backend;dur={process_time_ms:.2f};desc=\"Backend processing\"",
-        ]
-
-        # Add route-specific timing info
-        if hasattr(request, 'url') and request.url.path.startswith('/api/'):
-            timing_entries.append(f"api;dur={process_time_ms:.2f};desc=\"API endpoint\"")
-        elif hasattr(request, 'url') and request.url.path == '/':
-            timing_entries.append(f"page;dur={process_time_ms:.2f};desc=\"Page render\"")
-
-        response.headers["Server-Timing"] = ", ".join(timing_entries)
-
-        return response
 
 
 def create_app():
@@ -64,13 +29,6 @@
         version="1.0.0"
     )
 
-<<<<<<< HEAD
-    # Add performance monitoring middleware
-    app.add_middleware(ServerTimingMiddleware)
-
-    # Mount static files
-    app.mount("/static", StaticFiles(directory="apps/static"), name="static")
-=======
     # Add request interceptor middleware (intercepts ALL routes before execution)
     from apps.shared.middleware.request_interceptor import RequestInterceptorMiddleware
     app.add_middleware(RequestInterceptorMiddleware)
@@ -94,7 +52,6 @@
             return response
 
     app.mount("/static", CachedStaticFiles(directory="apps/static"), name="static")
->>>>>>> a404aebc
 
     # Setup templates
     templates = Jinja2Templates(directory="apps/static/templates")
@@ -103,55 +60,7 @@
     app.include_router(cards_router)
     app.include_router(tags_router)
 
-<<<<<<< HEAD
-    # RUM data collection endpoint
-    @app.post("/api/analytics/rum")
-    async def collect_rum_data(request: Request):
-        """Collect Real User Monitoring (RUM) data for performance analysis."""
-        try:
-            rum_data = await request.json()
-
-            # Log RUM data (in production, send to analytics service)
-            logger.info(f"RUM Data collected: URL={rum_data.get('url', 'unknown')}")
-
-            # Extract key metrics for logging
-            metrics = rum_data.get('metrics', {})
-            if 'navigation' in metrics:
-                nav = metrics['navigation']
-                logger.info(f"Navigation Timing: TTFB={nav.get('ttfb', 0):.1f}ms, "
-                           f"DOM={nav.get('domInteractive', 0):.1f}ms, "
-                           f"Load={nav.get('totalPageLoad', 0):.1f}ms")
-
-            if 'lcp' in metrics:
-                lcp = metrics['lcp']
-                logger.info(f"LCP: {lcp.get('value', 0):.1f}ms on {lcp.get('element', 'unknown')}")
-
-            if 'cls' in metrics:
-                logger.info(f"CLS: {metrics['cls']:.4f}")
-
-            # Count events by type
-            events = rum_data.get('events', [])
-            event_counts = {}
-            for event in events:
-                event_type = event.get('type', 'unknown')
-                event_counts[event_type] = event_counts.get(event_type, 0) + 1
-
-            if event_counts:
-                logger.info(f"RUM Events: {event_counts}")
-
-            # In production, you would send this to your analytics service:
-            # await send_to_analytics_service(rum_data)
-
-            return {"status": "success", "message": "RUM data collected"}
-
-        except Exception as e:
-            logger.error(f"Error collecting RUM data: {e}")
-            return {"status": "error", "message": "Failed to collect RUM data"}
-
-    # Main interface route
-=======
     # Main interface route (no authentication)
->>>>>>> a404aebc
     @app.get("/", response_class=HTMLResponse)
     async def read_root(request: Request):
         try:
@@ -285,11 +194,7 @@
     import uvicorn
     app = create_app()
 
-<<<<<<< HEAD
-    logger.info("Starting MultiCardz™ User Application")
-=======
     logger.info("Starting multicardz™ User Application")
->>>>>>> a404aebc
     uvicorn.run(app, host="0.0.0.0", port=8011, reload=True)
 
 
